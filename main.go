--- conflicted
+++ resolved
@@ -41,6 +41,7 @@
 }
 
 func main() {
+	// Parse arguments
 	url := flag.String("url", os.Getenv("GITLAB_URL"), "GitLab URL")
 	token := flag.String("token", os.Getenv("GITLAB_PRIVATE_TOKEN"), "GitLab private token")
 	debug := flag.Bool("debug", false, "Enable debug logging")
@@ -56,18 +57,16 @@
 	if *token == "" {
 		log.Fatal("GitLab token not set (via GITLAB_PRIVATE_TOKEN or -token)")
 	}
+	mountpoint := flag.Arg(0)
 
 	// Create GitLab client
 	git := gitlab.NewClient(nil, *token)
 	git.SetBaseURL(*url)
 
+	// Create GitlabFs
 	fs := gitlabfs.NewGitlabFs(git)
 	fs.SetDebug(*debug)
 
-<<<<<<< HEAD
-	opts := &nodefs.Options{
-		Debug: *fusedebug,
-=======
 	// Create FS connector
 	opts := &nodefs.Options{
 		Owner: fuse.CurrentOwner(),
@@ -80,15 +79,13 @@
 		Debug:  *fusedebug,
 		FsName: *url,
 		Name:   "gitlab",
->>>>>>> 2a921c99
 	}
-
-	mountpoint := flag.Arg(0)
-
-	server, _, err := nodefs.MountRoot(mountpoint, fs.Root(), opts)
+	server, err := fuse.NewServer(conn.RawFS(), mountpoint, mntOpts)
 	if err != nil {
 		log.Fatalf("Mount fail: %v\n", err)
 	}
+
+	// Run!
 	handleSigint(server, mountpoint)
 	server.Serve()
 }